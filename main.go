--- conflicted
+++ resolved
@@ -21,7 +21,6 @@
 	"github.com/charmbracelet/glamour"
 	"github.com/charmbracelet/lipgloss"
 	gpt3 "github.com/sashabaranov/go-gpt3"
-	"golang.org/x/crypto/ssh/terminal"
 )
 
 var (
@@ -74,7 +73,6 @@
 	messages []gpt3.ChatCompletionMessage
 	// stream chat mode does not return token usage
 	// totalTokens   int
-	renderer      *glamour.TermRenderer
 	stream        *gpt3.ChatCompletionStream
 	pendingAnswer []byte
 	answering     bool
@@ -86,12 +84,8 @@
 		config.BaseURL = baseURI
 	}
 	client := gpt3.NewClientWithConfig(config)
-	renderer, _ := glamour.NewTermRenderer(
-		glamour.WithEnvironmentConfig(),
-	)
 	return &chatGPT{
-		client:   client,
-		renderer: renderer,
+		client: client,
 		messages: []gpt3.ChatCompletionMessage{
 			{
 				Role:    "system",
@@ -159,16 +153,7 @@
 	)
 }
 
-<<<<<<< HEAD
-func (c *chatGPT) AddDeltaAnswer(delta string, consoleWidth int) tea.Cmd {
-	ss := strings.Split(string(c.pendingAnswer), "\n")
-	if len(ss[len(ss)-1]) >= consoleWidth {
-		delta += "\n"
-	}
-
-=======
-func (c *chatGPT) addDeltaAnswer(delta string) tea.Cmd {
->>>>>>> 11e345f3
+func (c *chatGPT) AddDeltaAnswer(delta string) tea.Cmd {
 	c.pendingAnswer = append(c.pendingAnswer, delta...)
 	return func() tea.Msg {
 		resp, err := c.stream.Recv()
@@ -194,23 +179,27 @@
 	c.messages = c.messages[:1]
 }
 
-func (c *chatGPT) View() string {
+func (c *chatGPT) View(maxWidth int) string {
 	var sb strings.Builder
+	renderer, _ := glamour.NewTermRenderer(
+		glamour.WithEnvironmentConfig(),
+		glamour.WithWordWrap(maxWidth),
+	)
 	for _, m := range c.messages[1:] {
 		switch m.Role {
 		case "user":
 			sb.WriteString(senderStyle.Render("You: "))
-			content, _ := c.renderer.Render(m.Content)
+			content, _ := renderer.Render(m.Content)
 			sb.WriteString(ensureTrailingNewline(content))
 		case "assistant":
 			sb.WriteString(botStyle.Render("ChatGPT: "))
-			content, _ := c.renderer.Render(m.Content)
+			content, _ := renderer.Render(m.Content)
 			sb.WriteString(ensureTrailingNewline(content))
 		}
 	}
 	if len(c.pendingAnswer) > 0 {
 		sb.WriteString(botStyle.Render("ChatGPT: "))
-		content, _ := c.renderer.Render(string(c.pendingAnswer))
+		content, _ := renderer.Render(string(c.pendingAnswer))
 		sb.WriteString(content)
 	}
 	return sb.String()
@@ -292,8 +281,6 @@
 	cmds = append(cmds, cmd)
 	m.viewport, cmd = m.viewport.Update(msg)
 	cmds = append(cmds, cmd)
-
-	consoleWidth, _, _ := terminal.GetSize(int(os.Stdout.Fd()))
 
 	// TODO add help, clear, status bar
 	// TODO shift+enter for new line
@@ -306,6 +293,7 @@
 		// todo 更精确的计算
 		m.viewport.Height = msg.Height - m.textarea.Height() - 2
 		m.textarea.SetWidth(msg.Width)
+		m.viewport.SetContent(m.bot.View(m.viewport.Width))
 	case tea.KeyMsg:
 		switch msg.Type {
 		case tea.KeyEnter:
@@ -320,7 +308,7 @@
 				break
 			}
 			cmds = append(cmds, m.bot.send(input))
-			m.viewport.SetContent(m.bot.View())
+			m.viewport.SetContent(m.bot.View(m.viewport.Width))
 			m.viewport.GotoBottom()
 			m.textarea.Reset()
 			m.textarea.Blur()
@@ -331,18 +319,14 @@
 			}
 			m.err = nil
 			m.bot.clearAll()
-			m.viewport.SetContent(m.bot.View())
+			m.viewport.SetContent(m.bot.View(m.viewport.Width))
 		case tea.KeyCtrlC, tea.KeyEsc:
 			return m, tea.Quit
 		}
 	case deltaAnswerMsg:
-<<<<<<< HEAD
-		cmds = append(cmds, m.bot.AddDeltaAnswer(string(msg), consoleWidth))
-=======
-		cmds = append(cmds, m.bot.addDeltaAnswer(string(msg)))
->>>>>>> 11e345f3
+		cmds = append(cmds, m.bot.AddDeltaAnswer(string(msg)))
 		m.err = nil
-		m.viewport.SetContent(m.bot.View())
+		m.viewport.SetContent(m.bot.View(m.viewport.Width))
 		m.viewport.GotoBottom()
 	case errMsg:
 		// Network problem or answer completed, can't tell
