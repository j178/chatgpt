package main

import (
	"context"
	"errors"
	"flag"
	"fmt"
	"io"
	"log"
	"os"
	"strings"

	"github.com/atotto/clipboard"
	"github.com/avast/retry-go"
	"github.com/charmbracelet/bubbles/cursor"
	"github.com/charmbracelet/bubbles/help"
	"github.com/charmbracelet/bubbles/key"
	"github.com/charmbracelet/bubbles/textarea"
	"github.com/charmbracelet/bubbles/viewport"
	tea "github.com/charmbracelet/bubbletea"
	"github.com/charmbracelet/glamour"
	"github.com/charmbracelet/lipgloss"
	"github.com/muesli/reflow/wrap"
	"github.com/sashabaranov/go-openai"
)

var (
	senderStyle = lipgloss.NewStyle().Foreground(lipgloss.Color("5"))
	botStyle    = lipgloss.NewStyle().Foreground(lipgloss.Color("6"))
	errorStyle  = lipgloss.NewStyle().Foreground(lipgloss.Color("1")).Bold(true)
)

var (
	debug            = os.Getenv("DEBUG") == "1"
	endpoint         string
	maxConversations uint
)

const defaultPrompt = "You are ChatGPT, a large language model trained by OpenAI. Answer as concisely as possible."

type (
	errMsg         error
	deltaAnswerMsg string
)

func main() {
	apiKey := os.Getenv("OPENAI_API_KEY")
	if apiKey == "" {
		log.Fatal("Missing OPENAI_API_KEY environment variable, you can find or create your API key here: https://platform.openai.com/account/api-keys")
	}
	endpoint := os.Getenv("OPENAI_API_ENDPOINT")
	flag.UintVar(&maxConversations, "m", 6, "max conversation limit")
	flag.Parse()

	bot := newChatGPT(apiKey, endpoint)
	history := newHistory(int(maxConversations), defaultPrompt)
	p := tea.NewProgram(
		initialModel(bot, history),
		// enable mouse motion will make text not able to select
		// tea.WithMouseCellMotion(),
		// tea.WithAltScreen(),
	)
	if debug {
		f, _ := tea.LogToFile("chatgpt.log", "")
		defer func() { _ = f.Close() }()
	} else {
		log.SetOutput(io.Discard)
	}

	if _, err := p.Run(); err != nil {
		log.Fatal(err)
	}
}

type Role string

const (
	System    Role = "system"
	User      Role = "user"
	Assistant Role = "assistant"
)

type Conversation struct {
	Question string
	Answer   string
}

type History struct {
	Limit     int
	Prompt    string
	Forgotten []Conversation
	Context   []Conversation
	Pending   *Conversation
	renderer  *glamour.TermRenderer
}

func newHistory(limit int, prompt string) *History {
	renderer, _ := glamour.NewTermRenderer(
		glamour.WithEnvironmentConfig(),
		glamour.WithWordWrap(0), // we do hard-wrapping ourselves
	)
	return &History{
		Limit:    limit,
		Prompt:   prompt,
		renderer: renderer,
	}
}

func (h *History) AddQuestion(q string) {
	h.Pending = &Conversation{Question: q}
}

func (h *History) UpdatePending(ans string, done bool) {
	if h.Pending == nil {
		return
	}
	h.Pending.Answer += ans
	if done {
		h.Context = append(h.Context, *h.Pending)
		if len(h.Context) > h.Limit {
			h.Forgotten = append(h.Forgotten, h.Context[0])
			h.Context = h.Context[1:]
		}
		h.Pending = nil
	}
}

func (h *History) Clear() {
	h.Forgotten = h.Forgotten[:0]
	h.Context = h.Context[:0]
	h.Pending = nil
}

func (h *History) GetContext() []openai.ChatCompletionMessage {
	messages := make([]openai.ChatCompletionMessage, 0, 2*len(h.Context)+2)
	messages = append(
		messages, openai.ChatCompletionMessage{
			Role:    string(System),
			Content: h.Prompt,
		},
	)
	for _, c := range h.Context {
		messages = append(
			messages, openai.ChatCompletionMessage{
				Role:    string(User),
				Content: c.Question,
			},
		)
		messages = append(
			messages, openai.ChatCompletionMessage{
				Role:    string(Assistant),
				Content: c.Answer,
			},
		)
	}
	if h.Pending != nil {
		messages = append(
			messages, openai.ChatCompletionMessage{
				Role:    string(User),
				Content: h.Pending.Question,
			},
		)
	}
	return messages
}

func (h *History) PendingAnswer() string {
	if h.Pending == nil {
		return ""
	}
	return h.Pending.Answer
}

func (h *History) LastAnswer() string {
	if len(h.Context) == 0 {
		return ""
	}
	return h.Context[len(h.Context)-1].Answer
}

func (h *History) View(maxWidth int) string {
	var sb strings.Builder
	renderYou := func(content string) {
		sb.WriteString(senderStyle.Render("You: "))
		content = wrap.String(content, maxWidth-5)
		content, _ = h.renderer.Render(content)
		sb.WriteString(ensureTrailingNewline(content))
	}
	renderBot := func(content string) {
		if content == "" {
			return
		}
		sb.WriteString(botStyle.Render("ChatGPT: "))
		content = wrap.String(content, maxWidth-5)
		content, _ = h.renderer.Render(content)
		sb.WriteString(ensureTrailingNewline(content))
	}
	for _, m := range h.Forgotten {
		renderYou(m.Question)
		renderBot(m.Answer)
	}
	if len(h.Forgotten) > 0 {
		// TODO add a separator to indicate the previous messages are forgotten
	}
	for _, m := range h.Context {
		renderYou(m.Question)
		renderBot(m.Answer)
	}
	if h.Pending != nil {
		renderYou(h.Pending.Question)
		renderBot(h.Pending.Answer)
	}
	return sb.String()
}

type ChatGPT struct {
	client    *openai.Client
	stream    *openai.ChatCompletionStream
	answering bool
}

func newChatGPT(apiKey string, baseURI string) *ChatGPT {
	config := openai.DefaultConfig(apiKey)
	if baseURI != "" {
		config.BaseURL = baseURI
	}
	client := openai.NewClientWithConfig(config)
	return &ChatGPT{client: client}
}

func (c *ChatGPT) send(messages []openai.ChatCompletionMessage) tea.Cmd {
	return func() tea.Msg {
		var content string
		err := retry.Do(
			func() error {
				stream, err := c.client.CreateChatCompletionStream(
					context.Background(),
					openai.ChatCompletionRequest{
						Model:       openai.GPT3Dot5Turbo,
						Messages:    messages,
						MaxTokens:   1000,
						Temperature: 0,
						N:           1,
					},
				)
				c.answering = true
				c.stream = stream
				if err != nil {
					return errMsg(err)
				}
				resp, err := stream.Recv()
				if err != nil {
					return err
				}
				content = resp.Choices[0].Delta.Content
				return nil
			},
			retry.Attempts(3),
			retry.LastErrorOnly(true),
		)
		if err != nil {
			return errMsg(err)
		}
		return deltaAnswerMsg(content)
	}
}

func (c *ChatGPT) recv() tea.Cmd {
	return func() tea.Msg {
		resp, err := c.stream.Recv()
		if err != nil {
			return errMsg(err)
		}
		content := resp.Choices[0].Delta.Content
		return deltaAnswerMsg(content)
	}
}

func (c *ChatGPT) done() {
	if c.stream != nil {
		c.stream.Close()
	}
	c.stream = nil
	c.answering = false
}

type keyMap struct {
	keyMode
	Help         key.Binding
	Clear        key.Binding
	Quit         key.Binding
	Copy         key.Binding
	HistoryPrev  key.Binding
	HistoryNext  key.Binding
	ViewPortKeys viewport.KeyMap
}

func (k keyMap) ShortHelp() []key.Binding {
	return []key.Binding{k.Help, k.Submit, k.Quit}
}

func (k keyMap) FullHelp() [][]key.Binding {
	return [][]key.Binding{
		{k.Quit, k.Submit, k.Clear, k.Switch, k.Copy},
		{k.ViewPortKeys.Up, k.ViewPortKeys.Down, k.ViewPortKeys.PageUp, k.ViewPortKeys.PageDown},
	}
}

type keyMode struct {
	Name    string
	Switch  key.Binding
	Submit  key.Binding
	NewLine key.Binding
}

var (
	SingleLine = keyMode{
		Name:    "SingleLine",
		Switch:  key.NewBinding(key.WithKeys("ctrl+t"), key.WithHelp("ctrl+t", "multiline mode")),
		Submit:  key.NewBinding(key.WithKeys("enter"), key.WithHelp("enter", "submit")),
		NewLine: key.NewBinding(key.WithKeys("ctrl+d"), key.WithHelp("ctrl+d", "insert new line")),
	}
	MultiLine = keyMode{
		Name:    "MultiLine",
		Switch:  key.NewBinding(key.WithKeys("ctrl+t"), key.WithHelp("ctrl+t", "single line mode")),
		Submit:  key.NewBinding(key.WithKeys("ctrl+d"), key.WithHelp("ctrl+d", "submit")),
		NewLine: key.NewBinding(key.WithKeys("enter"), key.WithHelp("enter", "insert new line")),
	}
)

func defaultKeyMap() keyMap {
	return keyMap{
<<<<<<< HEAD
		mode:        SingleLine,
		Clear:       key.NewBinding(key.WithKeys("ctrl+r"), key.WithHelp("ctrl+r", "restart the chat")),
		Quit:        key.NewBinding(key.WithKeys("esc", "ctrl+c"), key.WithHelp("esc", "quit")),
		Copy:        key.NewBinding(key.WithKeys("ctrl+y"), key.WithHelp("ctrl+y", "copy to clipboard")),
		HistoryPrev: key.NewBinding(key.WithKeys("ctrl+p"), key.WithHelp("ctrl+p", "previous question")),
		HistoryNext: key.NewBinding(key.WithKeys("ctrl+n"), key.WithHelp("ctrl+n", "next question")),
=======
		keyMode: SingleLine,
		Help:    key.NewBinding(key.WithKeys("ctrl+h"), key.WithHelp("ctrl+h", "show help")),
		Clear:   key.NewBinding(key.WithKeys("ctrl+r"), key.WithHelp("ctrl+r", "restart the chat")),
		Quit:    key.NewBinding(key.WithKeys("esc", "ctrl+c"), key.WithHelp("esc", "quit")),
		Copy:    key.NewBinding(key.WithKeys("ctrl+y"), key.WithHelp("ctrl+y", "copy last answer")),
>>>>>>> 9d080041
		ViewPortKeys: viewport.KeyMap{
			PageDown: key.NewBinding(
				key.WithKeys("pgdown"),
				key.WithHelp("pgdn", "page down"),
			),
			PageUp: key.NewBinding(
				key.WithKeys("pgup"),
				key.WithHelp("pgup", "page up"),
			),
			HalfPageUp: key.NewBinding(
				key.WithKeys("ctrl+u"),
				key.WithHelp("ctrl+u", "½ page up"),
			),
			HalfPageDown: key.NewBinding(
				key.WithKeys("ctrl+d"),
				key.WithHelp("ctrl+d", "½ page down"),
			),
			Up: key.NewBinding(
				key.WithKeys("up"),
				key.WithHelp("↑", "up"),
			),
			Down: key.NewBinding(
				key.WithKeys("down"),
				key.WithHelp("↓", "down"),
			),
		},
	}
}

type model struct {
<<<<<<< HEAD
	viewport   viewport.Model
	textarea   textarea.Model
	historyIdx int
	help       help.Model
	err        error
	bot        *chatGPT
	keymap     keyMap
=======
	viewport viewport.Model
	textarea textarea.Model
	help     help.Model
	err      error
	chatgpt  *ChatGPT
	history  *History
	keymap   keyMap
	width    int
	height   int
>>>>>>> 9d080041
}

func initialModel(chatgpt *ChatGPT, history *History) model {
	ta := textarea.New()
	ta.Placeholder = "Send a message..."
	ta.Focus()

	ta.Prompt = "┃ "
	ta.CharLimit = -1
	if debug {
		ta.Cursor.SetMode(cursor.CursorStatic)
	}
	ta.SetWidth(50)
	ta.SetHeight(1)

	// Remove cursor line styling
	ta.FocusedStyle.CursorLine = lipgloss.NewStyle()
	ta.ShowLineNumbers = false

	vp := viewport.New(50, 5)

	keymap := defaultKeyMap()
	vp.KeyMap = keymap.ViewPortKeys
	ta.KeyMap.InsertNewline = keymap.keyMode.NewLine
	ta.KeyMap.TransposeCharacterBackward.SetEnabled(false)

	return model{
		textarea: ta,
		viewport: vp,
		help:     help.New(),
		chatgpt:  chatgpt,
		history:  history,
		keymap:   keymap,
	}
}

func (m model) Init() tea.Cmd {
	if !debug { // disable blink when debug
		return textarea.Blink
	}
	return nil
}

func (m model) Update(msg tea.Msg) (tea.Model, tea.Cmd) {
	var (
		cmd  tea.Cmd
		cmds []tea.Cmd
	)
	log.Printf("msg: %#v", msg)

	m.textarea, cmd = m.textarea.Update(msg)
	cmds = append(cmds, cmd)
	m.viewport, cmd = m.viewport.Update(msg)
	cmds = append(cmds, cmd)

	// TODO auto height for textinput
	// TODO copy without space padding
	switch msg := msg.(type) {
	case tea.WindowSizeMsg:
		m.width = msg.Width
		m.height = msg.Height
		m.help.Width = msg.Width
		m.viewport.Width = msg.Width
		m.viewport.Height = msg.Height - m.textarea.Height() - lipgloss.Height(m.bottomLine())
		m.textarea.SetWidth(msg.Width)
		m.viewport.SetContent(m.history.View(m.viewport.Width))
	case tea.KeyMsg:
		switch {
		case key.Matches(msg, m.keymap.Help):
			m.help.ShowAll = !m.help.ShowAll
			m.viewport.Height = m.height - m.textarea.Height() - lipgloss.Height(m.bottomLine())
			m.viewport.SetContent(m.history.View(m.viewport.Width))
		case key.Matches(msg, m.keymap.Submit):
			if m.chatgpt.answering {
				break
			}
			input := strings.TrimSpace(m.textarea.Value())
			if input == "" {
				break
			}
			m.history.AddQuestion(input)
			cmds = append(cmds, m.chatgpt.send(m.history.GetContext()))
			m.viewport.SetContent(m.history.View(m.viewport.Width))
			m.viewport.GotoBottom()
			m.textarea.Reset()
			m.textarea.Blur()
			m.textarea.Placeholder = ""
			m.historyIdx = len(m.bot.messages)
		case key.Matches(msg, m.keymap.Clear):
			if m.chatgpt.answering {
				break
			}
			m.err = nil
<<<<<<< HEAD
			m.bot.clearAll()
			m.viewport.SetContent(m.bot.View(m.viewport.Width))
			m.historyIdx = 0
=======
			m.history.Clear()
			m.viewport.SetContent(m.history.View(m.viewport.Width))
>>>>>>> 9d080041
		case key.Matches(msg, m.keymap.Switch):
			if m.keymap.Name == "SingleLine" {
				m.keymap.keyMode = MultiLine
				m.textarea.KeyMap.InsertNewline = MultiLine.NewLine
				m.textarea.ShowLineNumbers = true
				m.textarea.SetHeight(2)
				m.viewport.Height--
			} else {
				m.keymap.keyMode = SingleLine
				m.textarea.KeyMap.InsertNewline = SingleLine.NewLine
				m.textarea.ShowLineNumbers = false
				m.textarea.SetHeight(1)
				m.viewport.Height++
			}
			m.viewport.SetContent(m.history.View(m.viewport.Width))
		case key.Matches(msg, m.keymap.Copy):
			if m.chatgpt.answering || m.history.LastAnswer() == "" {
				break
			}
<<<<<<< HEAD
			clipboard.WriteAll(m.bot.messages[len(m.bot.messages)-1].Content)
		case key.Matches(msg, m.keymap.HistoryNext):
			if m.bot.answering {
				break
			}
			m.historyIdx++
			if m.historyIdx > len(m.bot.messages)-1 {
				m.historyIdx = len(m.bot.messages) - 1
				m.textarea.SetValue("")
				break
			}
			for idx := m.historyIdx; idx <= len(m.bot.messages)-1; idx++ {
				if m.bot.messages[idx].Role == "user" {
					m.textarea.SetValue(m.bot.messages[idx].Content)
					m.historyIdx = idx
					break
				}
			}
		case key.Matches(msg, m.keymap.HistoryPrev):
			if m.bot.answering {
				break
			}
			m.historyIdx--
			if m.historyIdx < 1 {
				m.historyIdx = 1
				break
			}
			for idx := m.historyIdx; idx >= 0; idx-- {
				if m.bot.messages[idx].Role == "user" {
					m.textarea.SetValue(m.bot.messages[idx].Content)
					m.historyIdx = idx
					break
				}
			}
=======
			_ = clipboard.WriteAll(m.history.LastAnswer())
>>>>>>> 9d080041
		case key.Matches(msg, m.keymap.Quit):
			return m, tea.Quit
		}
	case deltaAnswerMsg:
		m.history.UpdatePending(string(msg), false)
		cmds = append(cmds, m.chatgpt.recv())
		m.err = nil
		m.viewport.SetContent(m.history.View(m.viewport.Width))
		m.viewport.GotoBottom()
	case errMsg:
		// Network problem or answer completed, can't tell
		if msg == io.EOF {
			if m.history.PendingAnswer() == "" {
				m.err = errors.New("unexpected EOF, please try again")
			}
		} else {
			m.err = msg
		}
		m.history.UpdatePending("", true)
		m.chatgpt.done()
		m.textarea.Placeholder = "Send a message..."
		m.textarea.Focus()
	}

	return m, tea.Batch(cmds...)
}

func (m model) bottomLine() string {
	var bottomLine string
	if m.err != nil {
		bottomLine = errorStyle.Render(fmt.Sprintf("error: %v", m.err))
	}
	if bottomLine == "" {
		bottomLine = m.help.View(m.keymap)
	}
	return lipgloss.NewStyle().PaddingTop(1).Render(bottomLine)
}

func (m model) View() string {
	return lipgloss.JoinVertical(
		lipgloss.Left,
		m.viewport.View(),
		m.textarea.View(),
		m.bottomLine(),
	)
}

func ensureTrailingNewline(s string) string {
	if !strings.HasSuffix(s, "\n") {
		return s + "\n"
	}
	return s
}<|MERGE_RESOLUTION|>--- conflicted
+++ resolved
@@ -176,6 +176,20 @@
 		return ""
 	}
 	return h.Context[len(h.Context)-1].Answer
+}
+
+func (h *History) Len() int {
+	return len(h.Forgotten) + len(h.Context)
+}
+
+func (h *History) GetQuestion(idx int) string {
+	if idx < 0 || idx >= h.Len() {
+		return ""
+	}
+	if idx < len(h.Forgotten) {
+		return h.Forgotten[idx].Question
+	}
+	return h.Context[idx-len(h.Forgotten)].Question
 }
 
 func (h *History) View(maxWidth int) string {
@@ -302,7 +316,14 @@
 func (k keyMap) FullHelp() [][]key.Binding {
 	return [][]key.Binding{
 		{k.Quit, k.Submit, k.Clear, k.Switch, k.Copy},
-		{k.ViewPortKeys.Up, k.ViewPortKeys.Down, k.ViewPortKeys.PageUp, k.ViewPortKeys.PageDown},
+		{
+			k.HistoryPrev,
+			k.HistoryNext,
+			k.ViewPortKeys.Up,
+			k.ViewPortKeys.Down,
+			k.ViewPortKeys.PageUp,
+			k.ViewPortKeys.PageDown,
+		},
 	}
 }
 
@@ -330,20 +351,13 @@
 
 func defaultKeyMap() keyMap {
 	return keyMap{
-<<<<<<< HEAD
-		mode:        SingleLine,
+		keyMode:     SingleLine,
+		Help:        key.NewBinding(key.WithKeys("ctrl+h"), key.WithHelp("ctrl+h", "show help")),
 		Clear:       key.NewBinding(key.WithKeys("ctrl+r"), key.WithHelp("ctrl+r", "restart the chat")),
 		Quit:        key.NewBinding(key.WithKeys("esc", "ctrl+c"), key.WithHelp("esc", "quit")),
-		Copy:        key.NewBinding(key.WithKeys("ctrl+y"), key.WithHelp("ctrl+y", "copy to clipboard")),
+		Copy:        key.NewBinding(key.WithKeys("ctrl+y"), key.WithHelp("ctrl+y", "copy last answer")),
 		HistoryPrev: key.NewBinding(key.WithKeys("ctrl+p"), key.WithHelp("ctrl+p", "previous question")),
 		HistoryNext: key.NewBinding(key.WithKeys("ctrl+n"), key.WithHelp("ctrl+n", "next question")),
-=======
-		keyMode: SingleLine,
-		Help:    key.NewBinding(key.WithKeys("ctrl+h"), key.WithHelp("ctrl+h", "show help")),
-		Clear:   key.NewBinding(key.WithKeys("ctrl+r"), key.WithHelp("ctrl+r", "restart the chat")),
-		Quit:    key.NewBinding(key.WithKeys("esc", "ctrl+c"), key.WithHelp("esc", "quit")),
-		Copy:    key.NewBinding(key.WithKeys("ctrl+y"), key.WithHelp("ctrl+y", "copy last answer")),
->>>>>>> 9d080041
 		ViewPortKeys: viewport.KeyMap{
 			PageDown: key.NewBinding(
 				key.WithKeys("pgdown"),
@@ -374,25 +388,16 @@
 }
 
 type model struct {
-<<<<<<< HEAD
 	viewport   viewport.Model
 	textarea   textarea.Model
-	historyIdx int
 	help       help.Model
 	err        error
-	bot        *chatGPT
+	chatgpt    *ChatGPT
+	history    *History
 	keymap     keyMap
-=======
-	viewport viewport.Model
-	textarea textarea.Model
-	help     help.Model
-	err      error
-	chatgpt  *ChatGPT
-	history  *History
-	keymap   keyMap
-	width    int
-	height   int
->>>>>>> 9d080041
+	width      int
+	height     int
+	historyIdx int
 }
 
 func initialModel(chatgpt *ChatGPT, history *History) model {
@@ -480,20 +485,15 @@
 			m.textarea.Reset()
 			m.textarea.Blur()
 			m.textarea.Placeholder = ""
-			m.historyIdx = len(m.bot.messages)
+			m.historyIdx = m.history.Len() + 1
 		case key.Matches(msg, m.keymap.Clear):
 			if m.chatgpt.answering {
 				break
 			}
 			m.err = nil
-<<<<<<< HEAD
-			m.bot.clearAll()
-			m.viewport.SetContent(m.bot.View(m.viewport.Width))
-			m.historyIdx = 0
-=======
 			m.history.Clear()
 			m.viewport.SetContent(m.history.View(m.viewport.Width))
->>>>>>> 9d080041
+			m.historyIdx = 0
 		case key.Matches(msg, m.keymap.Switch):
 			if m.keymap.Name == "SingleLine" {
 				m.keymap.keyMode = MultiLine
@@ -513,44 +513,30 @@
 			if m.chatgpt.answering || m.history.LastAnswer() == "" {
 				break
 			}
-<<<<<<< HEAD
-			clipboard.WriteAll(m.bot.messages[len(m.bot.messages)-1].Content)
+			_ = clipboard.WriteAll(m.history.LastAnswer())
 		case key.Matches(msg, m.keymap.HistoryNext):
-			if m.bot.answering {
+			if m.chatgpt.answering {
 				break
 			}
-			m.historyIdx++
-			if m.historyIdx > len(m.bot.messages)-1 {
-				m.historyIdx = len(m.bot.messages) - 1
+			idx := m.historyIdx + 1
+			if idx >= m.history.Len() {
+				m.historyIdx = m.history.Len() - 1
 				m.textarea.SetValue("")
+			} else {
+				m.textarea.SetValue(m.history.GetQuestion(idx))
+				m.historyIdx = idx
+			}
+		case key.Matches(msg, m.keymap.HistoryPrev):
+			if m.chatgpt.answering {
 				break
 			}
-			for idx := m.historyIdx; idx <= len(m.bot.messages)-1; idx++ {
-				if m.bot.messages[idx].Role == "user" {
-					m.textarea.SetValue(m.bot.messages[idx].Content)
-					m.historyIdx = idx
-					break
-				}
-			}
-		case key.Matches(msg, m.keymap.HistoryPrev):
-			if m.bot.answering {
-				break
-			}
-			m.historyIdx--
-			if m.historyIdx < 1 {
-				m.historyIdx = 1
-				break
-			}
-			for idx := m.historyIdx; idx >= 0; idx-- {
-				if m.bot.messages[idx].Role == "user" {
-					m.textarea.SetValue(m.bot.messages[idx].Content)
-					m.historyIdx = idx
-					break
-				}
-			}
-=======
-			_ = clipboard.WriteAll(m.history.LastAnswer())
->>>>>>> 9d080041
+			idx := m.historyIdx - 1
+			if idx < 0 {
+				idx = 0
+			}
+			q := m.history.GetQuestion(idx)
+			m.textarea.SetValue(q)
+			m.historyIdx = idx
 		case key.Matches(msg, m.keymap.Quit):
 			return m, tea.Quit
 		}
